--- conflicted
+++ resolved
@@ -617,7 +617,6 @@
     this.scan = null
   }
 
-<<<<<<< HEAD
   getNotes(account: Account): {
     notes: {
       spender: boolean
@@ -658,10 +657,6 @@
     return { notes }
   }
 
-  private async getUnspentNotes(
-    account: Account,
-  ): Promise<ReadonlyArray<{ hash: string; note: Note; index: number | null }>> {
-=======
   private async getUnspentNotes(account: Account): Promise<
     ReadonlyArray<{
       hash: string
@@ -671,7 +666,6 @@
     }>
   > {
     const minimumBlockConfirmations = this.config.get('minimumBlockConfirmations')
->>>>>>> 4398a58d
     const unspentNotes = []
 
     for (const { blockHash, transaction } of this.transactionMap.values()) {
