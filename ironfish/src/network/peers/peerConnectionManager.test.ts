--- conflicted
+++ resolved
@@ -20,7 +20,6 @@
   WebRtcConnection,
   WebSocketConnection,
 } from './connections'
-import { PeerAddressManager } from './peerAddressManager'
 import { PeerConnectionManager } from './peerConnectionManager'
 import { PeerManager } from './peerManager'
 
@@ -28,11 +27,7 @@
 
 describe('connectToDisconnectedPeers', () => {
   it('Should not connect to disconnected peers without an address or peers', () => {
-<<<<<<< HEAD
-    const pm = new PeerManager(mockLocalPeer(), new PeerAddressManager(mockHostsStore()))
-=======
     const pm = new PeerManager(mockLocalPeer(), new AddressManager(mockHostsStore()))
->>>>>>> 14069950
     const peer = pm.getOrCreatePeer(null)
     const pcm = new PeerConnectionManager(pm, createRootLogger(), { maxPeers: 50 })
     pm['logger'].mockTypes(() => jest.fn())
@@ -44,11 +39,7 @@
   })
 
   it('Should connect to disconnected unidentified peers with an address', () => {
-<<<<<<< HEAD
-    const pm = new PeerManager(mockLocalPeer(), new PeerAddressManager(mockHostsStore()))
-=======
     const pm = new PeerManager(mockLocalPeer(), new AddressManager(mockHostsStore()))
->>>>>>> 14069950
     const peer = pm.getOrCreatePeer(null)
     peer.setWebSocketAddress('testuri.com', 9033)
     const pcm = new PeerConnectionManager(pm, createRootLogger(), { maxPeers: 50 })
@@ -63,11 +54,7 @@
   })
 
   it('Should connect to disconnected identified peers with an address over WS', () => {
-<<<<<<< HEAD
-    const pm = new PeerManager(mockLocalPeer(), new PeerAddressManager(mockHostsStore()))
-=======
     const pm = new PeerManager(mockLocalPeer(), new AddressManager(mockHostsStore()))
->>>>>>> 14069950
 
     const identity = mockIdentity('peer')
     const peer = pm.getOrCreatePeer(identity)
@@ -89,11 +76,7 @@
   })
 
   it('Should connect to webrtc and websockets', () => {
-<<<<<<< HEAD
-    const peers = new PeerManager(mockLocalPeer(), new PeerAddressManager(mockHostsStore()))
-=======
     const peers = new PeerManager(mockLocalPeer(), new AddressManager(mockHostsStore()))
->>>>>>> 14069950
 
     const identity = mockIdentity('peer')
     const peer = peers.getOrCreatePeer(identity)
@@ -123,11 +106,7 @@
     const peerIdentity = webRtcCanInitiateIdentity()
     const pm = new PeerManager(
       mockLocalPeer({ identity: webRtcLocalIdentity() }),
-<<<<<<< HEAD
-      new PeerAddressManager(mockHostsStore()),
-=======
-      new AddressManager(mockHostsStore()),
->>>>>>> 14069950
+      new AddressManager(mockHostsStore()),
     )
     const { peer: brokeringPeer } = getConnectedPeer(pm, 'brokering')
     const peer = pm.getOrCreatePeer(peerIdentity)
@@ -150,11 +129,7 @@
   it('Should not close WS connection if the WebRTC connection is not in CONNECTED', () => {
     const pm = new PeerManager(
       mockLocalPeer({ identity: webRtcLocalIdentity() }),
-<<<<<<< HEAD
-      new PeerAddressManager(mockHostsStore()),
-=======
-      new AddressManager(mockHostsStore()),
->>>>>>> 14069950
+      new AddressManager(mockHostsStore()),
     )
     const peer = pm.connectToWebSocketAddress('testuri')
     const identity = webRtcCanInitiateIdentity()
@@ -203,11 +178,7 @@
   it('Should close WebSocket connection if a peer has WS and WebRTC connections', () => {
     const pm = new PeerManager(
       mockLocalPeer({ identity: webRtcLocalIdentity() }),
-<<<<<<< HEAD
-      new PeerAddressManager(mockHostsStore()),
-=======
-      new AddressManager(mockHostsStore()),
->>>>>>> 14069950
+      new AddressManager(mockHostsStore()),
     )
     const peer = pm.connectToWebSocketAddress('testuri')
     const identity = webRtcCanInitiateIdentity()
@@ -258,11 +229,7 @@
   it('Should attempt to establish a WebRTC connection if we have a WebSocket connection', () => {
     const pm = new PeerManager(
       mockLocalPeer({ identity: webRtcLocalIdentity() }),
-<<<<<<< HEAD
-      new PeerAddressManager(mockHostsStore()),
-=======
-      new AddressManager(mockHostsStore()),
->>>>>>> 14069950
+      new AddressManager(mockHostsStore()),
     )
     const peer = pm.connectToWebSocketAddress('testuri')
     const identity = webRtcCanInitiateIdentity()
