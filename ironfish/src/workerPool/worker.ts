--- conflicted
+++ resolved
@@ -12,11 +12,7 @@
 import { BoxMessageRequest, BoxMessageResponse } from './tasks/boxMessage'
 import { CreateMinersFeeRequest, CreateMinersFeeResponse } from './tasks/createMinersFee'
 import { CreateTransactionRequest, CreateTransactionResponse } from './tasks/createTransaction'
-<<<<<<< HEAD
-=======
 import { DecryptNotesRequest, DecryptNotesResponse } from './tasks/decryptNotes'
-import { GetUnspentNotesRequest, GetUnspentNotesResponse } from './tasks/getUnspentNotes'
->>>>>>> 0ae94f05
 import { JobAbortedError, JobAbortedMessage } from './tasks/jobAbort'
 import { JobError, JobErrorMessage } from './tasks/jobError'
 import { SleepRequest, SleepResponse } from './tasks/sleep'
@@ -241,13 +237,8 @@
         return CreateMinersFeeRequest.deserialize(jobId, request)
       case WorkerMessageType.CreateTransaction:
         return CreateTransactionRequest.deserialize(jobId, request)
-<<<<<<< HEAD
-=======
       case WorkerMessageType.DecryptNotes:
         return DecryptNotesRequest.deserialize(jobId, request)
-      case WorkerMessageType.GetUnspentNotes:
-        return GetUnspentNotesRequest.deserialize(jobId, request)
->>>>>>> 0ae94f05
       case WorkerMessageType.JobAborted:
         throw new Error('JobAbort should not be sent as a request')
       case WorkerMessageType.JobError:
@@ -275,13 +266,8 @@
         return CreateMinersFeeResponse.deserialize(jobId, response)
       case WorkerMessageType.CreateTransaction:
         return CreateTransactionResponse.deserialize(jobId, response)
-<<<<<<< HEAD
-=======
       case WorkerMessageType.DecryptNotes:
         return DecryptNotesResponse.deserialize(jobId, response)
-      case WorkerMessageType.GetUnspentNotes:
-        return GetUnspentNotesResponse.deserialize(jobId, response)
->>>>>>> 0ae94f05
       case WorkerMessageType.JobAborted:
         return JobAbortedMessage.deserialize()
       case WorkerMessageType.JobError:
