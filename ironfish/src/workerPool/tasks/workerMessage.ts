--- conflicted
+++ resolved
@@ -10,23 +10,13 @@
   CreateMinersFee = 1,
   CreateTransaction = 2,
   DecryptNotes = 3,
-<<<<<<< HEAD
   JobAborted = 4,
   JobError = 5,
   Sleep = 6,
   SubmitTelemetry = 7,
   UnboxMessage = 8,
   VerifyTransaction = 9,
-=======
-  GetUnspentNotes = 4,
-  JobAborted = 5,
-  JobError = 6,
-  Sleep = 7,
-  SubmitTelemetry = 8,
-  UnboxMessage = 9,
-  VerifyTransaction = 10,
-  VerifyTransactions = 11,
->>>>>>> 6098747b
+  VerifyTransactions = 10,
 }
 
 export abstract class WorkerMessage implements Serializable {
